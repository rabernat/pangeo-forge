--- conflicted
+++ resolved
@@ -1,15 +1,11 @@
-<<<<<<< HEAD
 import pytest
 
-from pangeo_forge.patterns import ConcatDim, FilePattern, MergeDim, pattern_from_file_sequence
-=======
 from pangeo_forge_recipes.patterns import (
     ConcatDim,
     FilePattern,
     MergeDim,
     pattern_from_file_sequence,
 )
->>>>>>> 0d75cd29
 
 
 def test_file_pattern_concat():
